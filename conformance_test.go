--- conflicted
+++ resolved
@@ -136,16 +136,12 @@
 	if tc.Verify1.External != "" {
 		external = mustHexToBytes(tc.Verify1.External)
 	}
-<<<<<<< HEAD
-	err = sigMsg.Verify(verifier)
-=======
 	err = sigMsg.Verify(external, verifier)
 	if tc.Verify1.Verify && err != nil {
 		t.Fatal(err)
 	} else if !tc.Verify1.Verify && err == nil {
 		t.Fatal("Verify1 should have failed")
 	}
->>>>>>> d598baa7
 }
 
 func testSign1(t *testing.T, tc *TestCase, deterministic bool) {
